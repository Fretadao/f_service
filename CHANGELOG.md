--- conflicted
+++ resolved
@@ -6,11 +6,8 @@
 
 ## Unreleased (master)
 ### Added
-<<<<<<< HEAD
 - Add `catch` to `Failure` and `Success`. It acts as an inverted `then`.
-=======
 - Add support to custom `data` property to be passed when calling `Base#Check`.
->>>>>>> 530f8c3f
 - Add support to multiple type checks on `Result#on_success` and `Result#on_failure` hooks.
 - Yields result type on blocks (`then`, `on_success` and `on_failure`).
 - Add type check on `Result#on_success` and `Result#on_failure` hooks.
